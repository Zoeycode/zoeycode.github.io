--- conflicted
+++ resolved
@@ -71,15 +71,12 @@
 	/// custom embed info for a template
 	#[serde(default)]
 	pub embed: Option<EmbedMetadata>,
-<<<<<<< HEAD
-=======
 	/// The page's custom scripts, if any.
 	#[serde(default)]
 	pub scripts: Vec<String>,
 	/// the page's custom styles, if any.
 	#[serde(default)]
 	pub styles: Vec<String>,
->>>>>>> 0296c941
 	/// The extra stuff to run for the page, if any.
 	pub extra: Option<String>,
 }
