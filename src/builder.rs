--- conflicted
+++ resolved
@@ -23,13 +23,10 @@
 	pub title: &'a str,
 	/// Custom head data for the page.
 	pub head: Option<String>,
-<<<<<<< HEAD
-=======
 	/// The page's custom scripts.
 	pub scripts: &'a [String],
 	/// the page's custom styles.
 	pub styles: &'a [String],
->>>>>>> 0296c941
 	/// Custom template data.
 	#[serde(flatten)]
 	pub extra_data: T,
@@ -228,17 +225,19 @@
 			embed.build()
 		});
 
+		let head = page_metadata.embed.map(|mut embed| {
+			embed.site_name.clone_from(&self.site.config.title);
+			embed.build()
+		});
+
 		let out = self.reg.render(
 			&page_metadata.template.unwrap_or_else(|| "base".to_string()),
 			&TemplateData {
 				page: page_html,
 				title: &title,
 				head,
-<<<<<<< HEAD
-=======
 				scripts: &page_metadata.scripts,
 				styles: &page_metadata.styles,
->>>>>>> 0296c941
 				extra_data,
 			},
 		)?;
